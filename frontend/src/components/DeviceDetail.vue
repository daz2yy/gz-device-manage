--- conflicted
+++ resolved
@@ -390,10 +390,8 @@
     const loading = ref(false)
     const logsLoading = ref(false)
     const bluetoothLoading = ref(false)
-<<<<<<< HEAD
     let websocketRefreshTimeout
     let unsubscribeFromDeviceUpdates
-=======
     const filesystemInfo = ref(null)
     const filesystemLoading = ref(false)
     const filesystemError = ref('')
@@ -401,7 +399,6 @@
     const versionLoading = ref(false)
     const versionError = ref('')
     const logDownloading = ref(false)
->>>>>>> 504f4510
     
     const deviceId = computed(() => route.params.deviceId)
     
